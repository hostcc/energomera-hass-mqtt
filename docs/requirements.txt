--- conflicted
+++ resolved
@@ -2,12 +2,6 @@
 sphinx-autodoc-typehints==2.3.0
 -r ../requirements.txt
 setuptools>=70.0.0 # not directly required, pinned by Snyk to avoid a vulnerability
-<<<<<<< HEAD
 requests>=2.32.2 # not directly required, pinned by Snyk to avoid a vulnerability
 zipp>=3.19.1 # not directly required, pinned by Snyk to avoid a vulnerability
-=======
-python-dateutil
-requests>=2.32.2 # not directly required, pinned by Snyk to avoid a vulnerability
-zipp>=3.19.1 # not directly required, pinned by Snyk to avoid a vulnerability
-urllib3>=2.2.2 # not directly required, pinned by Snyk to avoid a vulnerability
->>>>>>> a1b0624c
+urllib3>=2.2.2 # not directly required, pinned by Snyk to avoid a vulnerability